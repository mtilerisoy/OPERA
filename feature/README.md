This is the folder for features, labels, splits, etc., for downstream tasks.

<<<<<<< HEAD
When you run the task for the first time (with dataset downloaded), the folder will automatically created for you.
=======
For convenience, we include the splits for open access data.

For other datasets, when you run the task for the first time (with the dataset downloaded), the folder will be created automatically.
>>>>>>> 6742cd57
<|MERGE_RESOLUTION|>--- conflicted
+++ resolved
@@ -1,9 +1,5 @@
 This is the folder for features, labels, splits, etc., for downstream tasks.
 
-<<<<<<< HEAD
-When you run the task for the first time (with dataset downloaded), the folder will automatically created for you.
-=======
 For convenience, we include the splits for open access data.
 
-For other datasets, when you run the task for the first time (with the dataset downloaded), the folder will be created automatically.
->>>>>>> 6742cd57
+For other datasets, when you run the task for the first time (with the dataset downloaded), the folder will be created automatically.